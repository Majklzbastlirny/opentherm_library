--- conflicted
+++ resolved
@@ -127,10 +127,6 @@
 	void activateBoiler();
 
 	void sendBit(bool high);
-<<<<<<< HEAD
-=======
-	bool parity(unsigned long frame);
->>>>>>> 8023dee4
 	void(*handleInterruptCallback)();
 	void(*processResponseCallback)(unsigned long, OpenThermResponseStatus);
 public:	
@@ -148,8 +144,7 @@
 	void end();
 	OpenThermMessageType getMessageType(unsigned long message);
 	const char *messageTypeToString(OpenThermMessageType message_type);
-	bool parity(unsigned long frame);
-	bool isValidResponse(unsigned long response);
+	bool parity(unsigned long frame);	
 
 	//building requests
 	unsigned long buildSetBoilerStatusRequest(bool enableCentralHeating, bool enableHotWater = false, bool enableCooling = false, bool enableOutsideTemperatureCompensation = false, bool enableCentralHeating2 = false);
